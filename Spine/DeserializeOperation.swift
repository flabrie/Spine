//
//  DeserializeOperation.swift
//  Spine
//
//  Created by Ward van Teijlingen on 30-12-14.
//  Copyright (c) 2014 Ward van Teijlingen. All rights reserved.
//

import Foundation
import SwiftyJSON

/**
A DeserializeOperation is responsible for deserializing a single server response.
The serialized data is converted into Resource instances using a layered process.

This process is the inverse of that of the SerializeOperation.
*/
class DeserializeOperation: NSOperation {
	
	// Input
	let data: JSON
	let transformers: TransformerDirectory
	let resourceFactory: ResourceFactory
	let keyFormatter: KeyFormatter
	
	// Output
	var result: Failable<JSONAPIDocument>?
	
	// Extracted objects
	private var extractedPrimaryResources: [Resource] = []
	private var extractedIncludedResources: [Resource] = []
	private var extractedErrors: [NSError]?
	private var extractedMeta: [String: AnyObject]?
	private var extractedLinks: [String: NSURL]?
	private var extractedJSONAPI: [String: AnyObject]?
	
	private var resourcePool: [Resource] = []
	
	
	// MARK: Initializers
	
	init(data: NSData, resourceFactory: ResourceFactory, transformers: TransformerDirectory, keyFormatter: KeyFormatter) {
		self.data = JSON(data: data)
		self.resourceFactory = resourceFactory
		self.transformers = transformers
		self.keyFormatter = keyFormatter
	}
	
	
	// MARK: Mapping targets
	
	func addMappingTargets(targets: [Resource]) {		
		resourcePool += targets
	}
	
	
	// MARK: NSOperation
	
	override func main() {
		// Validate document
		guard data.dictionary != nil else {
			let errorMessage = "The given JSON is not a dictionary (hash).";
			Spine.logError(.Serializing, errorMessage)
			result = Failable(NSError(domain: SpineSerializingErrorDomain, code: SpineErrorCodes.InvalidDocumentStructure, userInfo: [NSLocalizedDescriptionKey: errorMessage]))
			return
		}
		guard data["errors"] != nil || data["data"] != nil || data["meta"] != nil else {
			let errorMessage = "Either 'data', 'errors', or 'meta' must be present in the top level.";
			Spine.logError(.Serializing, errorMessage)
			result = Failable(NSError(domain: SpineSerializingErrorDomain, code: SpineErrorCodes.InvalidDocumentStructure, userInfo: [NSLocalizedDescriptionKey: errorMessage]))
			return
		}
		guard (data["errors"] == nil && data["data"] != nil) || (data["errors"] != nil && data["data"] == nil) else {
			let errorMessage = "Top level 'data' and 'errors' must not coexist in the same document.";
			Spine.logError(.Serializing, errorMessage)
			result = Failable(NSError(domain: SpineSerializingErrorDomain, code: SpineErrorCodes.InvalidDocumentStructure, userInfo: [NSLocalizedDescriptionKey: errorMessage]))
			return
		}
		
		// Extract resources
		do {
			if let data = self.data["data"].array {
				for (index, representation) in data.enumerate() {
					try extractedPrimaryResources.append(deserializeSingleRepresentation(representation, mappingTargetIndex: index))
				}
			} else if let _ = self.data["data"].dictionary {
				try extractedPrimaryResources.append(deserializeSingleRepresentation(self.data["data"], mappingTargetIndex: resourcePool.startIndex))
			}

			if let data = self.data["included"].array {
				for representation in data {
					try extractedIncludedResources.append(deserializeSingleRepresentation(representation))
				}
			}
		} catch let error as NSError {
			result = Failable(error)
			return
		}
		
		// Extract errors
		extractedErrors = self.data["errors"].array?.map { error -> NSError in
			let code = error["code"].intValue
			var userInfo = error.dictionaryObject
			if let title = error["title"].string {
				userInfo = [NSLocalizedDescriptionKey: title]
			}
			
			return NSError(domain: SpineServerErrorDomain, code: code, userInfo: userInfo)
		}
		
		// Extract meta
		extractedMeta = self.data["meta"].dictionaryObject
		
		// Extract links
		if let links = self.data["links"].dictionary {
			extractedLinks = [:]
			
			for (key, value) in links {
				extractedLinks![key] = NSURL(string: value.stringValue)!
			}
		}
		
		// Extract jsonapi
		extractedJSONAPI = self.data["jsonapi"].dictionaryObject
		
		// Resolve relations in the store
		resolveRelations()
		
		// Create a result
		var responseDocument = JSONAPIDocument(data: nil, included: nil, errors: extractedErrors, meta: extractedMeta, links: extractedLinks, jsonapi: extractedJSONAPI)
		if !extractedPrimaryResources.isEmpty {
			responseDocument.data = extractedPrimaryResources
		}
		if !extractedIncludedResources.isEmpty {
			responseDocument.included = extractedIncludedResources
		}
		result = Failable(responseDocument)
	}
	
	
	// MARK: Deserializing
	
	/**
	Maps a single resource representation into a resource object of the given type.
	
	- parameter representation:     The JSON representation of a single resource.
	- parameter mappingTargetIndex: The index of the matching mapping target.
	
	- returns: A Resource object with values mapped from the representation.
	*/
	private func deserializeSingleRepresentation(representation: JSON, mappingTargetIndex: Int? = nil) throws -> Resource {
		guard representation.dictionary != nil else {
			throw NSError(domain: SpineSerializingErrorDomain, code: SpineErrorCodes.InvalidResourceStructure, userInfo: nil)
		}
		
		guard let type: ResourceType = representation["type"].string else {
			throw NSError(domain: SpineSerializingErrorDomain, code: SpineErrorCodes.ResourceTypeMissing, userInfo: nil)
		}
		
		guard let id = representation["id"].string else {
			throw NSError(domain: SpineSerializingErrorDomain, code: SpineErrorCodes.ResourceIDMissing, userInfo: nil)
		}
		
		// Dispense a resource
		let resource = resourceFactory.dispense(type, id: id, pool: &resourcePool, index: mappingTargetIndex)
		
		// Extract data
		resource.id = id
		resource.URL = representation["links"]["self"].URL
		resource.meta = representation["meta"].dictionaryObject
		extractAttributes(representation, intoResource: resource)
		extractRelationships(representation, intoResource: resource)
		
		resource.isLoaded = true
		
		return resource
	}
	
	
	// MARK: Attributes
	
	/**
	Extracts the attributes from the given data into the given resource.
	
	This method loops over all the attributes in the passed resource, maps the attribute name
	to the key for the serialized form and invokes `extractAttribute`. It then formats the extracted
	attribute and sets the formatted value on the resource.
	
	- parameter serializedData: The data from which to extract the attributes.
	- parameter resource:       The resource into which to extract the attributes.
	*/
	private func extractAttributes(serializedData: JSON, intoResource resource: Resource) {
		for case let field as Attribute in resource.fields {
			let key = keyFormatter.format(field)
			if let extractedValue: AnyObject = self.extractAttribute(serializedData, key: key) {
				let formattedValue: AnyObject = self.transformers.deserialize(extractedValue, forAttribute: field)
				resource.setValue(formattedValue, forField: field.name)
			}
		}
	}
	
	/**
	Extracts the value for the given key from the passed serialized data.
	
	- parameter serializedData: The data from which to extract the attribute.
	- parameter key:            The key for which to extract the value from the data.
	
	- returns: The extracted value or nil if no attribute with the given key was found in the data.
	*/
	private func extractAttribute(serializedData: JSON, key: String) -> AnyObject? {
		let value = serializedData["attributes"][key]
		
		if let _ = value.null {
			return nil
		} else {
			return value.rawValue
		}
	}
	
	
	// MARK: Relationships
	
	/**
	Extracts the relationships from the given data into the given resource.
	
	This method loops over all the relationships in the passed resource, maps the relationship name
	to the key for the serialized form and invokes `extractToOneRelationship` or `extractToManyRelationship`.
	It then sets the extracted ResourceRelationship on the resource.
	
	- parameter serializedData: The data from which to extract the relationships.
	- parameter resource:       The resource into which to extract the relationships.
	*/
	private func extractRelationships(serializedData: JSON, intoResource resource: Resource) {
		for field in resource.fields {
			let key = keyFormatter.format(field)
			switch field {
			case let toOne as ToOneRelationship:
<<<<<<< HEAD
				if let linkedResource = extractToOneRelationship(serializedData, key: toOne.serializedName, linkedType: toOne.linkedType.resourceType, resource: resource) {
=======
				if let linkedResource = extractToOneRelationship(serializedData, key: key, linkedType: toOne.linkedType, resource: resource) {
>>>>>>> f38bdbca
					resource.setValue(linkedResource, forField: toOne.name)
				}
			case let toMany as ToManyRelationship:
				if let linkedResourceCollection = extractToManyRelationship(serializedData, key: key, resource: resource) {
					resource.setValue(linkedResourceCollection, forField: toMany.name)
				}
			default: ()
			}
		}
	}
	
	/**
	Extracts the to-one relationship for the given key from the passed serialized data.
	
	This method supports both the single ID form and the resource object forms.
	
	- parameter serializedData: The data from which to extract the relationship.
	- parameter key:            The key for which to extract the relationship from the data.
	
	- returns: The extracted relationship or nil if no relationship with the given key was found in the data.
	*/
	private func extractToOneRelationship(serializedData: JSON, key: String, linkedType: ResourceType, resource: Resource) -> Resource? {
		var resource: Resource? = nil
		
		if let linkData = serializedData["relationships"][key].dictionary {
			let type = linkData["data"]?["type"].string ?? linkedType
			
			if let id = linkData["data"]?["id"].string {
				resource = resourceFactory.dispense(type, id: id, pool: &resourcePool)
			} else {
				resource = resourceFactory.instantiate(type)
			}
			
			if let resourceURL = linkData["links"]?["related"].URL {
				resource!.URL = resourceURL
			}
			
		}
		
		return resource
	}
	
	/**
	Extracts the to-many relationship for the given key from the passed serialized data.
	
	This method supports both the array of IDs form and the resource object forms.
	
	- parameter serializedData: The data from which to extract the relationship.
	- parameter key:            The key for which to extract the relationship from the data.
	
	- returns: The extracted relationship or nil if no relationship with the given key was found in the data.
	*/
	private func extractToManyRelationship(serializedData: JSON, key: String, resource: Resource) -> LinkedResourceCollection? {
		var resourceCollection: LinkedResourceCollection? = nil

		if let linkData = serializedData["relationships"][key].dictionary {
			let resourcesURL: NSURL? = linkData["links"]?["related"].URL
			let linkURL: NSURL? = linkData["links"]?["self"].URL
			
			if let linkage = linkData["data"]?.array {
				let mappedLinkage = linkage.map { ResourceIdentifier(type: $0["type"].stringValue, id: $0["id"].stringValue) }
				resourceCollection = LinkedResourceCollection(resourcesURL: resourcesURL, linkURL: linkURL, linkage: mappedLinkage)
			} else {
				resourceCollection = LinkedResourceCollection(resourcesURL: resourcesURL, linkURL: linkURL, linkage: nil)
			}
		}
		
		return resourceCollection
	}
	
	/**
	Resolves the relations of the fetched resources.
	*/
	private func resolveRelations() {
		for resource in resourcePool {
			for case let field as ToManyRelationship in resource.fields {
				
				guard let linkedResourceCollection = resource.valueForField(field.name) as? LinkedResourceCollection else {
					Spine.logInfo(.Serializing, "Cannot resolve to-many link \(resource.resourceType):\(resource.id!) - \(field.name) because the linked collection is not fetched.")
					continue
				}
				
				guard let linkage = linkedResourceCollection.linkage else {
					Spine.logInfo(.Serializing, "Cannot resolve to-many link \(resource.resourceType):\(resource.id!) - \(field.name) because the linkage is not known.")
					continue
				}
					
				let targetResources = linkage.flatMap { link in
					return self.resourcePool.filter { $0.resourceType == link.type && $0.id == link.id }
				}
				
				if !targetResources.isEmpty {
					linkedResourceCollection.resources = targetResources
					linkedResourceCollection.isLoaded = true
				}
				
			}
		}
	}
}<|MERGE_RESOLUTION|>--- conflicted
+++ resolved
@@ -235,11 +235,7 @@
 			let key = keyFormatter.format(field)
 			switch field {
 			case let toOne as ToOneRelationship:
-<<<<<<< HEAD
-				if let linkedResource = extractToOneRelationship(serializedData, key: toOne.serializedName, linkedType: toOne.linkedType.resourceType, resource: resource) {
-=======
-				if let linkedResource = extractToOneRelationship(serializedData, key: key, linkedType: toOne.linkedType, resource: resource) {
->>>>>>> f38bdbca
+				if let linkedResource = extractToOneRelationship(serializedData, key: key, linkedType: toOne.linkedType.resourceType, resource: resource) {
 					resource.setValue(linkedResource, forField: toOne.name)
 				}
 			case let toMany as ToManyRelationship:
